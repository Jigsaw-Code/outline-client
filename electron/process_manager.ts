--- conflicted
+++ resolved
@@ -80,35 +80,6 @@
         throw errors.ErrorCode.SERVER_UNREACHABLE;
       })
       .then(() => {
-<<<<<<< HEAD
-        return startLocalShadowsocksProxy(config, onDisconnected);
-      })
-      .catch((e) => {
-        throw errors.ErrorCode.SHADOWSOCKS_START_FAILURE;
-      })
-      .then(() => {
-        return validateServerCredentials();
-      })
-      .catch((e) => {
-        throw errors.ErrorCode.INVALID_SERVER_CREDENTIALS;
-      })
-      .then(() => {
-        return startTun2socks(config.host || '', onDisconnected);
-      })
-      .catch((e) => {
-        throw errors.ErrorCode.HTTP_PROXY_START_FAILURE;
-      })
-      .then((port) => {
-        // there is a slight delay before tun2socks
-        // correctly configures the virtual router. before then,
-        // configuring the route table will not work as expected.
-        // TODO: hack tun2socks to write something to stdout when it's ready
-        console.log('waiting 5s for tun2socks to come up...');
-        return configureRoutingWithDelay(config.host || '',  TUN2SOCKS_PROCESS_WAIT_TIME_MS);
-      })
-      .catch((e) => {
-        throw errors.ErrorCode.CONFIGURE_SYSTEM_PROXY_FAILURE;
-=======
         return startLocalShadowsocksProxy(config, onDisconnected)
             .catch((e) => {
               throw errors.ErrorCode.SHADOWSOCKS_START_FAILURE;
@@ -119,20 +90,24 @@
                     throw errors.ErrorCode.INVALID_SERVER_CREDENTIALS;
                   })
                   .then(() => {
-                    return startHttpProxy()
+                    return startTun2socks(config.host || '', onDisconnected)
                         .catch((e) => {
-                          throw errors.ErrorCode.HTTP_PROXY_START_FAILURE;
+                          throw errors.ErrorCode.VPN_START_FAILURE;
                         })
                         .then((port) => {
-                          try {
-                            configureSystemProxy(port);
-                          } catch (e) {
-                            throw errors.ErrorCode.CONFIGURE_SYSTEM_PROXY_FAILURE;
-                          }
+                          // there is a slight delay before tun2socks
+                          // correctly configures the virtual router. before then,
+                          // configuring the route table will not work as expected.
+                          // TODO: hack tun2socks to write something to stdout when it's ready
+                          console.log('waiting 5s for tun2socks to come up...');
+                          return configureRoutingWithDelay(config.host || '',
+                                                           TUN2SOCKS_PROCESS_WAIT_TIME_MS)
+                              .catch((e) => {
+                                throw errors.ErrorCode.CONFIGURE_SYSTEM_PROXY_FAILURE;
+                              });
                         });
                   });
             });
->>>>>>> 28a2ddbf
       });
 }
 
@@ -308,7 +283,6 @@
   return Promise.resolve();
 }
 
-<<<<<<< HEAD
 function stopTun2socks() {
   if (!tun2socks) {
     return Promise.resolve();
@@ -327,24 +301,6 @@
           R(e);
         }
       }, delayMs);
-=======
-function stopHttpProxy() {
-  return new Promise((resolve) => {
-    if (httpProxy) {
-      // Because http-proxy-to-socks doesn't give us any control over
-      // connection timeouts, it can take a long time for the server to
-      // fully shutdown - freezing the UI. So, resolve immediately
-      // and log when it finally happens.
-      httpProxy.close((e: Error) => {
-        if (e) {
-          sentryLogger.error(`could not stop HTTP proxy: ${e}`);
-          return;
-        }
-        sentryLogger.info('HTTP proxy stopped');
-      });
-    }
-    resolve();
->>>>>>> 28a2ddbf
   });
 }
 
@@ -374,7 +330,6 @@
   }
 }
 
-<<<<<<< HEAD
 function resetRouting() {
   if (!previousGateway) {
     throw new Error('i do not know the previous gateway');
@@ -382,12 +337,6 @@
   if (!currentProxyServer) {
     throw new Error('i do not know the current proxy server');
   }
-
-=======
-// Configures the system to no longer use our proxy.
-function resetSystemProxy() {
-  sentryLogger.info(`resetting system proxy`);
->>>>>>> 28a2ddbf
   try {
     const out = execFileSync(
         pathToEmbeddedExe('setsystemroute'),
