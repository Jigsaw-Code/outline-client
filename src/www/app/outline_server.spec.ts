// Copyright 2021 The Outline Authors
//
// Licensed under the Apache License, Version 2.0 (the "License");
// you may not use this file except in compliance with the License.
// You may obtain a copy of the License at
//
//      http://www.apache.org/licenses/LICENSE-2.0
//
// Unless required by applicable law or agreed to in writing, software
// distributed under the License is distributed on an "AS IS" BASIS,
// WITHOUT WARRANTIES OR CONDITIONS OF ANY KIND, either express or implied.
// See the License for the specific language governing permissions and
// limitations under the License.

import {InMemoryStorage} from '../infrastructure/memory_storage';
import {ServerIncompatible, ServerUrlInvalid, ShadowsocksUnsupportedCipher} from '../model/errors';
import {EventQueue, ServerAdded, ServerForgetUndone, ServerForgotten, ServerRenamed} from '../model/events';

import {ShadowsocksConfig} from './config';
import {FakeOutlineTunnel} from './fake_tunnel';
import {FakeNativeNetworking} from './net';
import {OutlineServer, OutlineServerRepository, ServersStorageV0, ServersStorageV1, shadowsocksConfigToAccessKey} from './outline_server';

// TODO(alalama): unit tests for OutlineServer.

describe('OutlineServerRepository', () => {
  const CONFIG_0: ShadowsocksConfig = {
    host: '127.0.0.1',
    port: 1080,
    password: 'test',
    method: 'chacha20-ietf-poly1305',
    name: 'fake server 0'
  };

  const CONFIG_1: ShadowsocksConfig = {
    host: '10.0.0.1',
    port: 1089,
    password: 'test',
    method: 'chacha20-ietf-poly1305',
    name: 'fake server 1'
  };

  it('loads V0 servers', () => {
    const storageV0: ServersStorageV0 = {'server-0': CONFIG_0, 'server-1': CONFIG_1};
    const storage = new InMemoryStorage(
        new Map([[OutlineServerRepository.SERVERS_STORAGE_KEY_V0, JSON.stringify(storageV0)]]));
    const repo = new OutlineServerRepository(new FakeNativeNetworking(), new EventQueue(), storage);
    const server0 = repo.getById('server-0');
    expect(server0?.accessKey).toEqual(shadowsocksConfigToAccessKey(CONFIG_0));
    expect(server0?.name).toEqual(CONFIG_0.name);
    const server1 = repo.getById('server-1');
    expect(server1?.accessKey).toEqual(shadowsocksConfigToAccessKey(CONFIG_1));
    expect(server1?.name).toEqual(CONFIG_1.name);
  });

  it('loads V1 servers', () => {
    // Store V0 servers with different ids.
    const storageV0: ServersStorageV0 = {'v0-server-0': CONFIG_0, 'v0-server-1': CONFIG_1};
    const storageV1: ServersStorageV1 = [
      {id: 'server-0', name: 'fake server 0', accessKey: shadowsocksConfigToAccessKey(CONFIG_0)},
      {id: 'server-1', name: 'renamed server', accessKey: shadowsocksConfigToAccessKey(CONFIG_1)}
    ];
    const storage = new InMemoryStorage(new Map([
      [OutlineServerRepository.SERVERS_STORAGE_KEY_V0, JSON.stringify(storageV0)],
      [OutlineServerRepository.SERVERS_STORAGE_KEY, JSON.stringify(storageV1)]
    ]));
    const repo = new OutlineServerRepository(new FakeNativeNetworking(), new EventQueue(), storage);
    const server0 = repo.getById('server-0');
    expect(server0?.accessKey).toEqual(shadowsocksConfigToAccessKey(CONFIG_0));
    expect(server0?.name).toEqual(CONFIG_0.name);
    const server1 = repo.getById('server-1');
    expect(server1?.accessKey).toEqual(shadowsocksConfigToAccessKey(CONFIG_1));
    expect(server1?.name).toEqual('renamed server');
  });

  it('stores V1 servers', () => {
    const storageV0: ServersStorageV0 = {'server-0': CONFIG_0, 'server-1': CONFIG_1};
    const storage = new InMemoryStorage(
        new Map([[OutlineServerRepository.SERVERS_STORAGE_KEY_V0, JSON.stringify(storageV0)]]));
    const repo = new OutlineServerRepository(new FakeNativeNetworking(), new EventQueue(), storage);
    // Trigger storage change.
    repo.forget('server-1');
    repo.undoForget('server-1');

    const serversJson = JSON.parse(storage.getItem(OutlineServerRepository.SERVERS_STORAGE_KEY));
    expect(serversJson).toContain({
      id: 'server-0',
      name: 'fake server 0',
      accessKey: shadowsocksConfigToAccessKey(CONFIG_0)
    });
    expect(serversJson).toContain({
      id: 'server-1',
      name: 'fake server 1',
      accessKey: shadowsocksConfigToAccessKey(CONFIG_1)
    });
  });
<<<<<<< HEAD
});
=======

  it('add stores servers', () => {
    const storage = new InMemoryStorage();
    const repo = new OutlineServerRepository(getFakeServerFactory(), new EventQueue(), storage);
    const accessKey0 = shadowsocksConfigToAccessKey(CONFIG_0);
    const accessKey1 = shadowsocksConfigToAccessKey(CONFIG_1);
    repo.add(accessKey0);
    repo.add(accessKey1);
    const servers: ServersStorageV1 =
        JSON.parse(storage.getItem(OutlineServerRepository.SERVERS_STORAGE_KEY));
    expect(servers.length).toEqual(2);
    expect(servers[0].accessKey).toEqual(accessKey0);
    expect(servers[0].name).toEqual(CONFIG_0.name);
    expect(servers[1].accessKey).toEqual(accessKey1);
    expect(servers[1].name).toEqual(CONFIG_1.name);
  });

  it('add emits ServerAdded event', () => {
    const eventQueue = new EventQueue();
    const repo =
        new OutlineServerRepository(getFakeServerFactory(), eventQueue, new InMemoryStorage());
    const accessKey = shadowsocksConfigToAccessKey(CONFIG_0);
    repo.add(accessKey);
    let didEmitServerAddedEvent = false;
    eventQueue.subscribe(ServerAdded, (event: ServerAdded) => {
      const server = event.server as OutlineServer;
      expect(server.accessKey).toEqual(accessKey);
      expect(server.name).toEqual(CONFIG_0.name);
      didEmitServerAddedEvent = true;
    });
    eventQueue.startPublishing();
    expect(didEmitServerAddedEvent).toBeTruthy();
  });

  it('add throws on invalid access keys', () => {
    const repo = new OutlineServerRepository(
        getFakeServerFactory(), new EventQueue(), new InMemoryStorage());
    expect(() => repo.add('ss://invalid')).toThrowError(ServerUrlInvalid);
    expect(() => repo.add('')).toThrowError(ServerUrlInvalid);
  });

  it('getAll returns added servers', () => {
    const repo = new OutlineServerRepository(
        getFakeServerFactory(), new EventQueue(), new InMemoryStorage());
    expect(repo.getAll()).toEqual([]);
    const accessKey0 = shadowsocksConfigToAccessKey(CONFIG_0);
    const accessKey1 = shadowsocksConfigToAccessKey(CONFIG_1);
    repo.add(accessKey0);
    repo.add(accessKey1);
    const servers = repo.getAll();
    expect(servers.length).toEqual(2);
    const accessKeys = servers.map(s => s.accessKey);
    expect(accessKeys).toContain(accessKey0);
    expect(accessKeys).toContain(accessKey1);
    const serverNames = servers.map(s => s.name);
    expect(serverNames).toContain(CONFIG_0.name);
    expect(serverNames).toContain(CONFIG_1.name);
  });

  it('getById retrieves added servers', () => {
    const repo = new OutlineServerRepository(
        getFakeServerFactory(), new EventQueue(), new InMemoryStorage());
    const accessKey = shadowsocksConfigToAccessKey(CONFIG_0);
    repo.add(accessKey);
    const serverId = repo.getAll()[0].id;
    const server = repo.getById(serverId);
    expect(server.id).toEqual(serverId);
    expect(server.accessKey).toEqual(accessKey);
    expect(server.name).toEqual(CONFIG_0.name);
  });

  it('getById returns undefined for nonexistent servers', () => {
    const repo = new OutlineServerRepository(
        getFakeServerFactory(), new EventQueue(), new InMemoryStorage());
    expect(repo.getById('server-does-not-exist')).toBeUndefined();
    expect(repo.getById('')).toBeUndefined();
  });

  it('renames servers', () => {
    const NEW_SERVER_NAME = 'new server name';
    const storage = new InMemoryStorage();
    const repo = new OutlineServerRepository(getFakeServerFactory(), new EventQueue(), storage);
    repo.add(shadowsocksConfigToAccessKey(CONFIG_0));
    const server = repo.getAll()[0];
    repo.rename(server.id, NEW_SERVER_NAME);
    expect(server.name).toEqual(NEW_SERVER_NAME);
    const serversStorage: ServersStorageV1 =
        JSON.parse(storage.getItem(OutlineServerRepository.SERVERS_STORAGE_KEY));
    const serverNames = serversStorage.map(s => s.name);
    expect(serverNames).toContain(NEW_SERVER_NAME);
  });

  it('rename emits ServerRenamed event', () => {
    const NEW_SERVER_NAME = 'new server name';
    const eventQueue = new EventQueue();
    eventQueue.subscribe(ServerAdded, () => {});  // Silence dropped event warnings.
    const repo =
        new OutlineServerRepository(getFakeServerFactory(), eventQueue, new InMemoryStorage());
    const accessKey = shadowsocksConfigToAccessKey(CONFIG_0);
    repo.add(accessKey);
    const server = repo.getAll()[0];
    repo.rename(server.id, NEW_SERVER_NAME);
    let didEmitServerRenamedEvent = false;
    eventQueue.subscribe(ServerRenamed, (event: ServerRenamed) => {
      expect(event.server.name).toEqual(NEW_SERVER_NAME);
      didEmitServerRenamedEvent = true;
    });
    eventQueue.startPublishing();
    expect(didEmitServerRenamedEvent).toBeTruthy();
  });

  it('forgets servers', () => {
    const storage = new InMemoryStorage();
    const repo = new OutlineServerRepository(getFakeServerFactory(), new EventQueue(), storage);
    repo.add(shadowsocksConfigToAccessKey(CONFIG_0));
    repo.add(shadowsocksConfigToAccessKey(CONFIG_1));
    const forgottenServerId = repo.getAll()[0].id;
    repo.forget(forgottenServerId);
    expect(repo.getById(forgottenServerId)).toBeUndefined();
    const serverIds = repo.getAll().map(s => s.id);
    expect(serverIds.length).toEqual(1);
    expect(serverIds).not.toContain(forgottenServerId);
    const serversStorage: ServersStorageV1 =
        JSON.parse(storage.getItem(OutlineServerRepository.SERVERS_STORAGE_KEY));
    const serverIdsStorage = serversStorage.map(s => s.id);
    expect(serverIdsStorage).not.toContain(forgottenServerId);
  });

  it('forget emits ServerForgotten events', () => {
    const eventQueue = new EventQueue();
    eventQueue.subscribe(ServerAdded, () => {});  // Silence dropped event warnings.
    const repo =
        new OutlineServerRepository(getFakeServerFactory(), eventQueue, new InMemoryStorage());
    repo.add(shadowsocksConfigToAccessKey(CONFIG_0));
    repo.add(shadowsocksConfigToAccessKey(CONFIG_1));
    const forgottenServerId = repo.getAll()[0].id;
    repo.forget(forgottenServerId);
    let didEmitServerForgottenEvent = false;
    eventQueue.subscribe(ServerForgotten, (event: ServerForgotten) => {
      expect(event.server.id).toEqual(forgottenServerId);
      didEmitServerForgottenEvent = true;
    });
    eventQueue.startPublishing();
    expect(didEmitServerForgottenEvent).toBeTruthy();
  });

  it('undoes forgetting servers', () => {
    const storage = new InMemoryStorage();
    const repo = new OutlineServerRepository(getFakeServerFactory(), new EventQueue(), storage);
    repo.add(shadowsocksConfigToAccessKey(CONFIG_0));
    repo.add(shadowsocksConfigToAccessKey(CONFIG_1));
    const forgottenServerId = repo.getAll()[0].id;
    repo.forget(forgottenServerId);
    repo.undoForget(forgottenServerId);
    const forgottenServer = repo.getById(forgottenServerId);
    expect(forgottenServer.id).toEqual(forgottenServerId);
    const serverIds = repo.getAll().map(s => s.id);
    expect(serverIds.length).toEqual(2);
    expect(serverIds).toContain(forgottenServerId);
    const serversStorage: ServersStorageV1 =
        JSON.parse(storage.getItem(OutlineServerRepository.SERVERS_STORAGE_KEY));
    const serverIdsStorage = serversStorage.map(s => s.id);
    expect(serverIdsStorage).toContain(forgottenServerId);
  });

  it('undoForget emits ServerForgetUndone events', () => {
    const eventQueue = new EventQueue();
    // Silence dropped event warnings.
    eventQueue.subscribe(ServerAdded, () => {});
    eventQueue.subscribe(ServerForgotten, () => {});
    const repo =
        new OutlineServerRepository(getFakeServerFactory(), eventQueue, new InMemoryStorage());
    repo.add(shadowsocksConfigToAccessKey(CONFIG_0));
    repo.add(shadowsocksConfigToAccessKey(CONFIG_1));
    const forgottenServerId = repo.getAll()[0].id;
    repo.forget(forgottenServerId);
    repo.undoForget(forgottenServerId);
    let didEmitServerForgetUndoneEvent = false;
    eventQueue.subscribe(ServerForgetUndone, (event: ServerForgetUndone) => {
      expect(event.server.id).toEqual(forgottenServerId);
      didEmitServerForgetUndoneEvent = true;
    });
    eventQueue.startPublishing();
    expect(didEmitServerForgetUndoneEvent).toBeTruthy();
  });

  it('validates access keys', () => {
    const repo = new OutlineServerRepository(
        getFakeServerFactory(), new EventQueue(), new InMemoryStorage());
    // Invalid access keys.
    expect(() => repo.validateAccessKey('')).toThrowError(ServerUrlInvalid);
    expect(() => repo.validateAccessKey('ss://invalid')).toThrowError(ServerUrlInvalid);
    // IPv6 host.
    expect(() => repo.validateAccessKey(shadowsocksConfigToAccessKey({
      host: '2001:0:ce49:7601:e866:efff:62c3:fffe',
      port: 443,
      password: 'test',
      method: 'chacha20-ietf-poly1305'
    }))).toThrowError(ServerIncompatible);
    // Unsupported ciphers.
    expect(
        () => repo.validateAccessKey(shadowsocksConfigToAccessKey(
            {host: '127.0.0.1', port: 443, password: 'test', method: 'aes-256-ctr'})))
        .toThrowError(ShadowsocksUnsupportedCipher);
    expect(
        () => repo.validateAccessKey(shadowsocksConfigToAccessKey(
            {host: '127.0.0.1', port: 443, password: 'test', method: 'chacha20'})))
        .toThrowError(ShadowsocksUnsupportedCipher);
  });
});

function getFakeServerFactory(): OutlineServerFactory {
  return (id: string, accessKey: string, name: string, eventQueue: EventQueue) => {
    return new OutlineServer(id, accessKey, name, new FakeOutlineTunnel(id), eventQueue);
  };
}
>>>>>>> 0f81bd03
<|MERGE_RESOLUTION|>--- conflicted
+++ resolved
@@ -94,9 +94,6 @@
       accessKey: shadowsocksConfigToAccessKey(CONFIG_1)
     });
   });
-<<<<<<< HEAD
-});
-=======
 
   it('add stores servers', () => {
     const storage = new InMemoryStorage();
@@ -306,11 +303,4 @@
             {host: '127.0.0.1', port: 443, password: 'test', method: 'chacha20'})))
         .toThrowError(ShadowsocksUnsupportedCipher);
   });
-});
-
-function getFakeServerFactory(): OutlineServerFactory {
-  return (id: string, accessKey: string, name: string, eventQueue: EventQueue) => {
-    return new OutlineServer(id, accessKey, name, new FakeOutlineTunnel(id), eventQueue);
-  };
-}
->>>>>>> 0f81bd03
+});