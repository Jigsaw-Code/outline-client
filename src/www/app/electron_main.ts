--- conflicted
+++ resolved
@@ -20,17 +20,10 @@
 import * as promiseIpc from 'electron-promise-ipc';
 import * as os from 'os';
 
-<<<<<<< HEAD
-=======
-import {EventQueue} from '../model/events';
-
->>>>>>> 74dcb85b
 import {AbstractClipboard} from './clipboard';
-import {ShadowsocksConfig} from './config';
 import {ElectronOutlineTunnel} from './electron_outline_tunnel';
 import {EnvironmentVariables} from './environment';
 import {OutlineErrorReporter} from './error_reporter';
-import {FakeOutlineTunnel} from './fake_tunnel';
 import {getLocalizationFunction, main} from './main';
 import {FakeNativeNetworking, NativeNetworking} from './net';
 import {AbstractUpdater} from './updater';
@@ -106,18 +99,8 @@
   hasDeviceSupport: () => {
     return isOsSupported;
   },
-<<<<<<< HEAD
   getNativeNetworking: () => {
     return isOsSupported ? new ElectronNativeNetworking() : new FakeNativeNetworking();
-=======
-  getServerFactory: () => {
-    return (serverId: string, accessKey: string, name: string, eventQueue: EventQueue) => {
-      return new OutlineServer(
-          serverId, accessKey, name,
-          isOsSupported ? new ElectronOutlineTunnel(serverId) : new FakeOutlineTunnel(serverId),
-          eventQueue);
-    };
->>>>>>> 74dcb85b
   },
   getUrlInterceptor: () => {
     return interceptor;
